name: CI
on:
  push:
  pull_request:
permissions:
  contents: read
  checks: write
concurrency:
  group: ci-${{ github.ref }}
  cancel-in-progress: true
jobs:
  python:
    runs-on: ubuntu-latest
    strategy:
      fail-fast: false
      matrix:
        python-version: ["3.10", "3.11"]
    steps:
      - uses: actions/checkout@v4
<<<<<<< HEAD
      - name: Set up Python ${{ matrix.python-version }}
        uses: actions/setup-python@v5
        with:
          python-version: ${{ matrix.python-version }}
      - name: Cache pip dependencies
        uses: actions/cache@v4
        with:
          path: ~/.cache/pip
          key: ${{ runner.os }}-pip-${{ matrix.python-version }}-${{ hashFiles('**/requirements.txt') }}
          restore-keys: |
            ${{ runner.os }}-pip-${{ matrix.python-version }}-
      - name: Install dependencies
        run: |
          python -m pip install --upgrade pip
          if [ -f requirements.txt ]; then pip install -r requirements.txt; fi
          pip install ruff pytest mypy
      - name: Run checks and smoke tests
        run: bash scripts/cloudshell_verify.sh
      - name: Upload artifacts
        if: always()
        uses: actions/upload-artifact@v4
        with:
          name: run-artifacts-${{ matrix.python-version }}
          path: |
            logs/
            tracking.csv
          if-no-files-found: ignore
=======
      - uses: actions/setup-python@v5
        with:
          python-version: "3.11"
          cache: "pip"
      - name: Install deps
        shell: bash
        run: |
          set -euo pipefail
          python -m pip install --upgrade pip
          if [ -f requirements.txt ]; then pip install -r requirements.txt; fi
          pip install pytest pytest-cov
      - name: Lint (ruff) - optional
        continue-on-error: true
        run: |
          pip install ruff
          ruff check . || true
      - name: Tests
        shell: bash
        run: |
          set -euo pipefail
          mkdir -p reports
          pytest -q --junitxml=reports/pytest.xml
      - name: Test reporter (JUnit)
        if: always() && hashFiles('reports/pytest.xml') != ''
        continue-on-error: true
        uses: dorny/test-reporter@v1
        with:
          name: Pytest (3.11)
          path: reports/pytest.xml
          reporter: java-junit
          fail-on-error: false
      - name: Upload artifacts (always)
        if: always()
        uses: actions/upload-artifact@v4
        with:
          name: ci-artifacts-${{ github.run_id }}
          path: |
            reports/**
            data/**/analysis_H5.json
            data/**/tracking.csv
          if-no-files-found: ignore
  actionlint:
    runs-on: ubuntu-latest
    steps:
      - uses: actions/checkout@v4
      - name: actionlint (best effort)
        continue-on-error: true
        uses: reviewdog/action-actionlint@v1
>>>>>>> 812ee6fd
<|MERGE_RESOLUTION|>--- conflicted
+++ resolved
@@ -11,41 +11,8 @@
 jobs:
   python:
     runs-on: ubuntu-latest
-    strategy:
-      fail-fast: false
-      matrix:
-        python-version: ["3.10", "3.11"]
     steps:
       - uses: actions/checkout@v4
-<<<<<<< HEAD
-      - name: Set up Python ${{ matrix.python-version }}
-        uses: actions/setup-python@v5
-        with:
-          python-version: ${{ matrix.python-version }}
-      - name: Cache pip dependencies
-        uses: actions/cache@v4
-        with:
-          path: ~/.cache/pip
-          key: ${{ runner.os }}-pip-${{ matrix.python-version }}-${{ hashFiles('**/requirements.txt') }}
-          restore-keys: |
-            ${{ runner.os }}-pip-${{ matrix.python-version }}-
-      - name: Install dependencies
-        run: |
-          python -m pip install --upgrade pip
-          if [ -f requirements.txt ]; then pip install -r requirements.txt; fi
-          pip install ruff pytest mypy
-      - name: Run checks and smoke tests
-        run: bash scripts/cloudshell_verify.sh
-      - name: Upload artifacts
-        if: always()
-        uses: actions/upload-artifact@v4
-        with:
-          name: run-artifacts-${{ matrix.python-version }}
-          path: |
-            logs/
-            tracking.csv
-          if-no-files-found: ignore
-=======
       - uses: actions/setup-python@v5
         with:
           python-version: "3.11"
@@ -93,5 +60,4 @@
       - uses: actions/checkout@v4
       - name: actionlint (best effort)
         continue-on-error: true
-        uses: reviewdog/action-actionlint@v1
->>>>>>> 812ee6fd
+        uses: reviewdog/action-actionlint@v1