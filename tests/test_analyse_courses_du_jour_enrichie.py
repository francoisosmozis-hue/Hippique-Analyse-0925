--- conflicted
+++ resolved
@@ -1,7 +1,4 @@
-<<<<<<< HEAD
-=======
 import importlib
->>>>>>> 812ee6fd
 import json
 import os
 import sys
@@ -11,19 +8,14 @@
 
 import pytest
 
-import analyse_courses_du_jour_enrichie as acde
-
 sys.path.insert(0, os.path.abspath(os.path.join(os.path.dirname(__file__), "..")))
 
 stub_fetch = types.ModuleType("scripts.online_fetch_zeturf")
 stub_fetch.normalize_snapshot = lambda payload: payload
 sys.modules.setdefault("scripts.online_fetch_zeturf", stub_fetch)
 
-<<<<<<< HEAD
-=======
 acde = importlib.import_module("analyse_courses_du_jour_enrichie")
 
->>>>>>> 812ee6fd
 
 class DummyResp:
     def __init__(self, text: str):
@@ -34,9 +26,7 @@
         return None
 
 
-def test_process_reunion_executes_pipeline(
-    monkeypatch: pytest.MonkeyPatch, tmp_path: Path
-) -> None:
+def test_process_reunion_executes_pipeline(monkeypatch: pytest.MonkeyPatch, tmp_path: Path) -> None:
     html = """
     <html>
       <body>
@@ -96,14 +86,17 @@
 
     assert [call["course_id"] for call in snapshot_calls] == ["123", "456"]
     assert [call["phase"] for call in snapshot_calls] == ["H5", "H5"]
-    assert [call["course_url"] for call in snapshot_calls] == [
+    assert [
+        call["course_url"]
+        for call in snapshot_calls
+    ] == [
         "https://www.zeturf.fr/fr/course/123",
         "https://www.zeturf.fr/fr/course/456",
     ]
-    assert [call["rc_dir"].relative_to(tmp_path) for call in snapshot_calls] == [
-        Path("R2C1"),
-        Path("R2C2"),
-    ]
+    assert [
+        call["rc_dir"].relative_to(tmp_path)
+        for call in snapshot_calls
+    ] == [Path("R2C1"), Path("R2C2")]
     assert [entry[0].relative_to(tmp_path) for entry in chain_calls] == [
         Path("R2C1"),
         Path("R2C2"),
@@ -112,9 +105,7 @@
 
 
 @pytest.mark.parametrize("phase, expect_pipeline", [("H30", False), ("H5", True)])
-def test_single_reunion(
-    monkeypatch: pytest.MonkeyPatch, tmp_path: Path, phase: str, expect_pipeline: bool
-) -> None:
+def test_single_reunion(monkeypatch: pytest.MonkeyPatch, tmp_path: Path, phase: str, expect_pipeline: bool) -> None:
     html = """
     <html>
       <body>
@@ -146,7 +137,7 @@
         return True, {}, None
 
     monkeypatch.setattr(acde, "_run_h5_guard_phase", fake_guard)
-
+    
     enrich_calls: list[Path] = []
 
     def fake_enrich(rc_dir: Path, **kw) -> None:
@@ -155,23 +146,17 @@
         (rc_dir / f"{stem}_je.csv").write_text(
             "num,nom,j_rate,e_rate\n1,A,0.1,0.2\n", encoding="utf-8"
         )
-        (rc_dir / "chronos.csv").write_text("num,chrono\n1,1.0\n", encoding="utf-8")
+        (rc_dir / "chronos.csv").write_text(
+            "num,chrono\n1,1.0\n", encoding="utf-8"
+        )
         enrich_calls.append(rc_dir)
 
     monkeypatch.setattr(acde, "enrich_h5", fake_enrich)
 
     pipeline_calls: list[Path] = []
-    monkeypatch.setattr(
-        acde, "build_p_finale", lambda rc_dir, **kw: pipeline_calls.append(rc_dir)
-    )
-    monkeypatch.setattr(
-        acde, "run_pipeline", lambda rc_dir, **kw: pipeline_calls.append(rc_dir)
-    )
-    monkeypatch.setattr(
-        acde,
-        "build_prompt_from_meta",
-        lambda rc_dir, **kw: pipeline_calls.append(rc_dir),
-    )
+    monkeypatch.setattr(acde, "build_p_finale", lambda rc_dir, **kw: pipeline_calls.append(rc_dir))
+    monkeypatch.setattr(acde, "run_pipeline", lambda rc_dir, **kw: pipeline_calls.append(rc_dir))
+    monkeypatch.setattr(acde, "build_prompt_from_meta", lambda rc_dir, **kw: pipeline_calls.append(rc_dir))
 
     csv_calls: list[Path] = []
     monkeypatch.setattr(
@@ -179,7 +164,7 @@
         "export_per_horse_csv",
         lambda rc_dir: (csv_calls.append(rc_dir) or (rc_dir / "per_horse_report.csv")),
     )
-
+    
     argv = [
         "analyse_courses_du_jour_enrichie.py",
         "--course-url",
@@ -318,9 +303,7 @@
     ]
 
 
-def test_missing_enrich_outputs(
-    monkeypatch: pytest.MonkeyPatch, tmp_path: Path
-) -> None:
+def test_missing_enrich_outputs(monkeypatch: pytest.MonkeyPatch, tmp_path: Path) -> None:
     html = """
     <html><body><a href="/fr/course/123">C1</a></body></html>
     """
@@ -356,7 +339,6 @@
             json.dumps(minimal), encoding="utf-8"
         )
         (rc_dir / "partants.json").write_text(json.dumps(minimal), encoding="utf-8")
-
     monkeypatch.setattr(acde, "enrich_h5", fake_enrich)
     monkeypatch.setattr(acde.time, "sleep", lambda delay: None)
     monkeypatch.setattr(acde, "build_p_finale", lambda *a, **k: None)
@@ -436,12 +418,11 @@
 
     monkeypatch.setattr(acde, "write_snapshot_from_geny", fake_snapshot)
     monkeypatch.setattr(acde, "enrich_h5", lambda rc_dir, **kw: None)
-
+    
     def fake_guard(rc_dir: Path, *, budget: float) -> tuple[bool, dict[str, Any], None]:
         return True, {}, None
 
     monkeypatch.setattr(acde, "_run_h5_guard_phase", fake_guard)
-
     def fake_enrich(rc_dir: Path, **kw) -> None:
         snap_path = rc_dir / "snap_H-5.json"
         course_id = ""
@@ -480,9 +461,7 @@
     monkeypatch.setattr(
         acde,
         "export_per_horse_csv",
-        lambda rc_dir: (
-            pipeline_calls.append(rc_dir) or (rc_dir / "per_horse_report.csv")
-        ),
+        lambda rc_dir: (pipeline_calls.append(rc_dir) or (rc_dir / "per_horse_report.csv")),
     )
 
     def fake_run(cmd: list[str], check: bool = False):
@@ -554,6 +533,7 @@
     (tmp_path / "p_finale.json").write_text(json.dumps(data), encoding="utf-8")
     with pytest.raises(FileNotFoundError):
         acde.export_per_horse_csv(tmp_path)
+
 
 
 def test_h5_pipeline_produces_outputs(
@@ -596,7 +576,9 @@
             start=1,
         )
     ]
-    h5_runners = [dict(runner, odds=runner["odds"] * 1.05) for runner in h30_runners]
+    h5_runners = [
+        dict(runner, odds=runner["odds"] * 1.05) for runner in h30_runners
+    ]
 
     h30_payload = dict(base_meta)
     h30_payload["runners"] = h30_runners
@@ -631,11 +613,10 @@
 
     monkeypatch.setattr(acde, "_run_h5_guard_phase", fake_guard)
     stats_map = {
-        str(idx): {"j_win": 20 + idx, "e_win": 15 + idx} for idx in range(1, 7)
+        str(idx): {"j_win": 20 + idx, "e_win": 15 + idx}
+        for idx in range(1, 7)
     }
-    monkeypatch.setattr(
-        acde, "collect_stats", lambda *args, **kwargs: (100.0, stats_map)
-    )
+    monkeypatch.setattr(acde, "collect_stats", lambda *args, **kwargs: (100.0, stats_map))
 
     argv = [
         "analyse_courses_du_jour_enrichie.py",
