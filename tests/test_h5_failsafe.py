import importlib
import os
import sys
import types
from pathlib import Path

import pytest

import analyse_courses_du_jour_enrichie as acde

sys.path.insert(0, os.path.abspath(os.path.join(os.path.dirname(__file__), "..")))

stub_fetch = types.ModuleType("scripts.online_fetch_zeturf")
stub_fetch.normalize_snapshot = lambda payload: payload
sys.modules.setdefault("scripts.online_fetch_zeturf", stub_fetch)

<<<<<<< HEAD
=======
acde = importlib.import_module("analyse_courses_du_jour_enrichie")

>>>>>>> 812ee6fd

class DummyResp:
    def __init__(self, text: str):
        self.text = text
        self.status_code = 200

    def raise_for_status(self) -> None:
        return None


def test_check_enrich_outputs_retries_once(
    monkeypatch: pytest.MonkeyPatch, tmp_path: Path
) -> None:
    snap = tmp_path / "snap_H-5.json"
    snap.write_text("{}", encoding="utf-8")

    sleeps: list[float] = []

    def fake_sleep(delay: float) -> None:
        sleeps.append(delay)
        (tmp_path / f"{snap.stem}_je.csv").write_text(
            "num,nom,j_rate,e_rate\n1,A,0.1,0.2\n", encoding="utf-8"
        )
        (tmp_path / "chronos.csv").write_text("num,chrono\n1,1.0\n", encoding="utf-8")

    monkeypatch.setattr(acde.time, "sleep", fake_sleep)

    result = acde._check_enrich_outputs(tmp_path, retry_delay=0.0)

    assert result is None
    assert sleeps == [0.0]


def test_check_enrich_outputs_no_bet_payload(
    monkeypatch: pytest.MonkeyPatch, tmp_path: Path
) -> None:
    snap = tmp_path / "snap_H-5.json"
    snap.write_text("{}", encoding="utf-8")

    monkeypatch.setattr(acde.time, "sleep", lambda delay: None)

    result = acde._check_enrich_outputs(tmp_path, retry_delay=0.0)

    assert result == {
        "status": "no-bet",
        "decision": "ABSTENTION",
        "reason": "data-missing",
        "details": {"missing": ["snap_H-5_je.csv", "chronos.csv"]},
    }


def test_check_enrich_outputs_prefers_latest_snapshot(
    monkeypatch: pytest.MonkeyPatch, tmp_path: Path
) -> None:
    older = tmp_path / "20240101T120000_R1C1_H-5.json"
    older.write_text("{}", encoding="utf-8")
    newer = tmp_path / "20240101T120500_R1C1_H-5.json"
    newer.write_text("{}", encoding="utf-8")

    os.utime(older, (1000, 1000))
    os.utime(newer, (2000, 2000))

    monkeypatch.setattr(acde.time, "sleep", lambda delay: None)

    result = acde._check_enrich_outputs(tmp_path, retry_delay=0.0)

    assert result == {
        "status": "no-bet",
        "decision": "ABSTENTION",
        "reason": "data-missing",
        "details": {
            "missing": [
                "20240101T120500_R1C1_H-5_je.csv",
                "chronos.csv",
            ]
        },
    }


def test_process_reunion_continues_after_failure(
    monkeypatch: pytest.MonkeyPatch, tmp_path: Path
) -> None:
    html = """
    <html>
      <body>
        <a href="/fr/course/111">C1</a>
        <a href="/fr/course/222">C2</a>
      </body>
    </html>
    """

    monkeypatch.setattr(acde.requests, "get", lambda *a, **k: DummyResp(html))

    def fake_snapshot(cid: str, ph: str, rc_dir: Path) -> Path:
        stem = f"snap_{cid}_H-5"
        path = rc_dir / f"{stem}.json"
        path.write_text("{}", encoding="utf-8")
        return path

    monkeypatch.setattr(acde, "write_snapshot_from_geny", fake_snapshot)

    def fake_enrich(rc_dir: Path, **kw) -> None:
        snap = next(rc_dir.glob("*_H-5.json"))
        if rc_dir.name.endswith("C1"):
            return
        (rc_dir / f"{snap.stem}_je.csv").write_text(
            "num,nom,j_rate,e_rate\n1,A,0.1,0.2\n", encoding="utf-8"
        )
        (rc_dir / "chronos.csv").write_text("num,chrono\n1,1.0\n", encoding="utf-8")

    monkeypatch.setattr(acde, "enrich_h5", fake_enrich)
    monkeypatch.setattr(acde.time, "sleep", lambda delay: None)
    monkeypatch.setattr(acde.subprocess, "run", lambda *a, **k: None)

    pipeline_calls: list[Path] = []
    monkeypatch.setattr(
        acde,
        "build_p_finale",
        lambda rc_dir, **kw: pipeline_calls.append(rc_dir),
    )
    monkeypatch.setattr(
        acde,
        "run_pipeline",
        lambda rc_dir, **kw: pipeline_calls.append(rc_dir),
    )
    monkeypatch.setattr(
        acde,
        "build_prompt_from_meta",
        lambda rc_dir, **kw: pipeline_calls.append(rc_dir),
    )
    monkeypatch.setattr(
        acde,
        "export_per_horse_csv",
        lambda rc_dir: (
            pipeline_calls.append(rc_dir) or (rc_dir / "per_horse_report.csv")
        ),
    )

    acde._process_reunion(
        "https://www.zeturf.fr/fr/reunion/2024-09-25/R1-test",
        "H5",
        tmp_path,
        budget=100.0,
        kelly=1.0,
        gcs_prefix=None,
    )

    assert all(rc.name.endswith("C2") for rc in pipeline_calls)
    decision_path = tmp_path / "R1C1" / "decision.json"
    assert decision_path.exists()


def test_mark_course_unplayable_writes_marker(
    tmp_path: Path, capsys: pytest.CaptureFixture[str]
) -> None:
    rc_dir = tmp_path / "R1C1"
    rc_dir.mkdir()

    missing = ["chronos.csv", "R1C1_H-5_je.csv"]
    info = acde._mark_course_unplayable(rc_dir, missing)

    marker = rc_dir / "UNPLAYABLE.txt"
    assert marker.exists()
    content = marker.read_text(encoding="utf-8")
    for item in missing:
        assert item in content

    assert info["marker_path"].endswith("UNPLAYABLE.txt")
    assert info["marker_written"] is True
    assert "chronos.csv" in info["marker_message"]

    captured = capsys.readouterr()
    assert "Course non jouable" in captured.err<|MERGE_RESOLUTION|>--- conflicted
+++ resolved
@@ -6,19 +6,14 @@
 
 import pytest
 
-import analyse_courses_du_jour_enrichie as acde
-
 sys.path.insert(0, os.path.abspath(os.path.join(os.path.dirname(__file__), "..")))
 
 stub_fetch = types.ModuleType("scripts.online_fetch_zeturf")
 stub_fetch.normalize_snapshot = lambda payload: payload
 sys.modules.setdefault("scripts.online_fetch_zeturf", stub_fetch)
 
-<<<<<<< HEAD
-=======
 acde = importlib.import_module("analyse_courses_du_jour_enrichie")
 
->>>>>>> 812ee6fd
 
 class DummyResp:
     def __init__(self, text: str):
@@ -29,9 +24,7 @@
         return None
 
 
-def test_check_enrich_outputs_retries_once(
-    monkeypatch: pytest.MonkeyPatch, tmp_path: Path
-) -> None:
+def test_check_enrich_outputs_retries_once(monkeypatch: pytest.MonkeyPatch, tmp_path: Path) -> None:
     snap = tmp_path / "snap_H-5.json"
     snap.write_text("{}", encoding="utf-8")
 
@@ -52,9 +45,7 @@
     assert sleeps == [0.0]
 
 
-def test_check_enrich_outputs_no_bet_payload(
-    monkeypatch: pytest.MonkeyPatch, tmp_path: Path
-) -> None:
+def test_check_enrich_outputs_no_bet_payload(monkeypatch: pytest.MonkeyPatch, tmp_path: Path) -> None:
     snap = tmp_path / "snap_H-5.json"
     snap.write_text("{}", encoding="utf-8")
 
@@ -96,8 +87,6 @@
             ]
         },
     }
-
-
 def test_process_reunion_continues_after_failure(
     monkeypatch: pytest.MonkeyPatch, tmp_path: Path
 ) -> None:
@@ -152,9 +141,7 @@
     monkeypatch.setattr(
         acde,
         "export_per_horse_csv",
-        lambda rc_dir: (
-            pipeline_calls.append(rc_dir) or (rc_dir / "per_horse_report.csv")
-        ),
+        lambda rc_dir: (pipeline_calls.append(rc_dir) or (rc_dir / "per_horse_report.csv")),
     )
 
     acde._process_reunion(
@@ -189,6 +176,6 @@
     assert info["marker_path"].endswith("UNPLAYABLE.txt")
     assert info["marker_written"] is True
     assert "chronos.csv" in info["marker_message"]
-
+    
     captured = capsys.readouterr()
     assert "Course non jouable" in captured.err