--- conflicted
+++ resolved
@@ -1,24 +1,19 @@
 import argparse
 import json
-import os
 import subprocess
 import sys
-
+import os
+
+import yaml
 import pytest
-import yaml
 
 sys.path.insert(0, os.path.abspath(os.path.join(os.path.dirname(__file__), "..")))
 
-import logging_io
 import pipeline_run
 import validator_ev
-<<<<<<< HEAD
-=======
 import logging_io
 from simulate_ev import allocate_dutching_sp, gate_ev, simulate_ev_batch, implied_probs
->>>>>>> 812ee6fd
 from pipeline_run import build_p_true, compute_drift_dict, load_yaml
-from simulate_ev import allocate_dutching_sp, gate_ev, implied_probs, simulate_ev_batch
 from simulate_wrapper import PAYOUT_CALIBRATION_PATH
 
 DEFAULT_CALIBRATION = str(PAYOUT_CALIBRATION_PATH)
@@ -80,7 +75,6 @@
         },
     }
 
-
 def odds_h30():
     return {"1": 2.0, "2": 3.0, "3": 4.0, "4": 5.0, "5": 8.0, "6": 10.0}
 
@@ -125,9 +119,7 @@
         {"odds": 4.0, "odds_place": "1,8"},
     ]
 
-    expected = sum(
-        1.0 / float(runner["odds_place"].replace(",", ".")) for runner in runners
-    )
+    expected = sum(1.0 / float(runner["odds_place"].replace(",", ".")) for runner in runners)
 
     metrics = pipeline_run._build_market(runners)
 
@@ -215,7 +207,6 @@
     assert any(r["delta"] > 0 for r in diff)
     assert any(r["delta"] < 0 for r in diff)
     assert all(abs(r["delta"]) >= 1.5 for r in diff)
-
 
 def test_snapshot_cli(tmp_path):
     """Ensure snapshot subcommand renames snapshot files correctly."""
@@ -241,7 +232,6 @@
     dest = tmp_path / "R1C1-h30.json"
     assert dest.exists()
     assert json.loads(dest.read_text(encoding="utf-8")) == {}
-
 
 def test_smoke_run(tmp_path):
     partants = partants_sample()
@@ -306,7 +296,7 @@
     drift_rows = drift_csv.read_text(encoding="utf-8").strip().splitlines()
     assert drift_rows
     assert drift_rows[0] == "num;p30;p5;delta;flag"
-
+    
     data = json.loads((outdir / "p_finale.json").read_text(encoding="utf-8"))
     assert data["meta"].get("validation") == {"ok": True, "reason": ""}
     assert data["meta"]["snapshots"] == "H30,H5"
@@ -316,14 +306,13 @@
     assert market_meta.get("overround") is not None
     if market_meta.get("overround") is not None:
         expected_market_overround = sum(
-            1.0 / horse["odds"] for horse in partants["market"]["horses"]
+            1.0 / horse["odds"]
+            for horse in partants["market"]["horses"]
         )
-        assert market_meta["overround"] == pytest.approx(
-            expected_market_overround, abs=1e-4
-        )
-    diff_params = json.loads((outdir / "diff_drift.json").read_text(encoding="utf-8"))[
-        "params"
-    ]
+        assert market_meta["overround"] == pytest.approx(expected_market_overround, abs=1e-4)
+    diff_params = json.loads(
+        (outdir / "diff_drift.json").read_text(encoding="utf-8")
+    )["params"]
     assert diff_params == {"snapshots": "H30,H5", "top_n": 5, "min_delta": 0.8}
     tickets = data["tickets"]
     assert len(tickets) <= 1
@@ -356,6 +345,7 @@
     if stake_reduction.get("iterations") is not None:
         assert stake_reduction["iterations"] in (0,)
 
+    
     if tickets:
         stats_ev = simulate_ev_batch(tickets, bankroll=5)
     else:
@@ -441,9 +431,7 @@
     assert not flags_ror["combo"]
 
 
-def test_cmd_analyse_enriches_runners(
-    tmp_path, monkeypatch: pytest.MonkeyPatch
-) -> None:
+def test_cmd_analyse_enriches_runners(tmp_path, monkeypatch: pytest.MonkeyPatch) -> None:
     partants = partants_sample()
     h30 = odds_h30()
     h5 = odds_h5()
@@ -478,9 +466,7 @@
 
     captured: dict[str, list[dict]] = {}
 
-    def stub_apply_ticket_policy(
-        cfg, runners, combo_candidates=None, combos_source=None
-    ):
+    def stub_apply_ticket_policy(cfg, runners, combo_candidates=None, combos_source=None):
         captured["apply"] = [dict(r) for r in runners]
         return [], [], {}
 
@@ -504,7 +490,7 @@
     monkeypatch.setattr("pipeline_run.append_json", lambda *a, **k: None)
     monkeypatch.setattr(logging_io, "append_csv_line", lambda *a, **k: None)
     monkeypatch.setattr(logging_io, "append_json", lambda *a, **k: None)
-
+    
     args = argparse.Namespace(
         h30=str(h30_path),
         h5=str(h5_path),
@@ -540,9 +526,7 @@
         assert "drift_score" in runner
         assert "last2_top3" in runner
         assert runner["p_imp_h5"] == pytest.approx(expected_h5[cid])
-        assert runner["p_imp_h30"] == pytest.approx(
-            expected_h30.get(cid, expected_h5[cid])
-        )
+        assert runner["p_imp_h30"] == pytest.approx(expected_h30.get(cid, expected_h5[cid]))
         drift_expected = h5[cid] - h30.get(cid, h5[cid])
         prob_expected = pipeline_run.drift_points(h30.get(cid), h5[cid])
         assert runner["drift_odds_delta"] == pytest.approx(drift_expected)
@@ -727,7 +711,8 @@
     stats = {str(i): {"j_win": 0, "e_win": 0} for i in range(1, 7)}
 
     gpi_txt = (
-        GPI_YML.replace("BUDGET_TOTAL: 5", "BUDGET_TOTAL: 100")
+        GPI_YML
+        .replace("BUDGET_TOTAL: 5", "BUDGET_TOTAL: 100")
         .replace("SP_RATIO: 0.6", "SP_RATIO: 1.0")
         .replace("COMBO_RATIO: 0.4", "COMBO_RATIO: 0.0")
         .replace("EV_MIN_SP: 0.15", "EV_MIN_SP: 0.0")
@@ -758,9 +743,7 @@
 
     monkeypatch.setattr("pipeline_run.build_p_true", lambda *a, **k: dict(p_stub))
 
-    def fake_apply_ticket_policy(
-        cfg, runners, combo_candidates=None, combos_source=None
-    ):
+    def fake_apply_ticket_policy(cfg, runners, combo_candidates=None, combos_source=None):
         tickets, _ = allocate_dutching_sp(cfg, runners)
         return tickets, [], None
 
@@ -862,7 +845,8 @@
     partants_path.write_text(json.dumps(partants), encoding="utf-8")
 
     gpi_txt = (
-        GPI_YML.replace("BUDGET_TOTAL: 5", "BUDGET_TOTAL: 100")
+        GPI_YML
+        .replace("BUDGET_TOTAL: 5", "BUDGET_TOTAL: 100")
         .replace("SP_RATIO: 0.6", "SP_RATIO: 0.5")
         .replace("COMBO_RATIO: 0.4", "COMBO_RATIO: 0.5")
         .replace("EV_MIN_SP: 0.15", "EV_MIN_SP: 0.0")
@@ -877,10 +861,7 @@
     diff_path.write_text("{}", encoding="utf-8")
 
     monkeypatch.setattr("pipeline_run.allow_combo", lambda *a, **k: True)
-    monkeypatch.setattr(
-        "pipeline_run.build_p_true",
-        lambda *a, **k: {str(i): 1 / 6 for i in range(1, 7)},
-    )
+    monkeypatch.setattr("pipeline_run.build_p_true", lambda *a, **k: {str(i): 1 / 6 for i in range(1, 7)})
 
     cfg_loaded = load_yaml(str(gpi_path))
 
@@ -902,9 +883,7 @@
         "ev_ticket": 1.0 * (0.21 * (5.0 - 1.0) - (1.0 - 0.21)),
     }
 
-    def stub_apply_ticket_policy(
-        cfg, runners, combo_candidates=None, combos_source=None
-    ):
+    def stub_apply_ticket_policy(cfg, runners, combo_candidates=None, combos_source=None):
         return [dict(sp_ticket)], [dict(combo_template)], {"notes": [], "flags": {}}
 
     monkeypatch.setattr("pipeline_run.apply_ticket_policy", stub_apply_ticket_policy)
@@ -978,8 +957,6 @@
     )
     assert data["ev"]["risk_of_ruin"] == pytest.approx(stats_ev["risk_of_ruin"])
     assert stats_ev["risk_of_ruin"] <= target_ror + 1e-9
-
-
 def test_drift_coef_sensitivity(monkeypatch):
     partants = partants_sample()["runners"]
     h30 = odds_h30()
@@ -1032,7 +1009,7 @@
 
     p_default = build_p_true({"JE_BONUS_COEF": 0.001}, partants, h5, h30, stats)
     p_no_bonus = build_p_true({"JE_BONUS_COEF": 0.0}, partants, h5, h30, stats)
-
+    
     assert p_default["1"] > p_no_bonus["1"]
     pipeline_run._load_p_true_helpers.cache_clear()
 
@@ -1060,9 +1037,7 @@
     assert cfg_env["ROR_MAX"] == pytest.approx(0.123)
 
     cfg_override_path = tmp_path / "gpi_override.yml"
-    cfg_override_path.write_text(
-        GPI_YML.replace("ROR_MAX: 0.05", "ROR_MAX: 0.02"), encoding="utf-8"
-    )
+    cfg_override_path.write_text(GPI_YML.replace("ROR_MAX: 0.05", "ROR_MAX: 0.02"), encoding="utf-8")
     cfg_override = load_yaml(str(cfg_override_path))
     assert cfg_override["ROR_MAX"] == pytest.approx(0.123)
 
