--- conflicted
+++ resolved
@@ -5,11 +5,12 @@
 
 import pytest
 
-from scripts import runner_chain
-
-
-def _build_payload(phase: str) -> runner_chain.RunnerPayload:
-    return runner_chain.RunnerPayload(
+import runner_chain
+from scripts import runner_chain as runner_script
+
+
+def _build_payload(phase: str) -> runner_script.RunnerPayload:
+    return runner_script.RunnerPayload(
         id_course="123456",
         reunion="R1",
         course="C2",
@@ -19,9 +20,7 @@
     )
 
 
-def test_estimate_sp_ev_filters_missing_place_odds(
-    caplog: pytest.LogCaptureFixture,
-) -> None:
+def test_estimate_sp_ev_filters_missing_place_odds(caplog: pytest.LogCaptureFixture) -> None:
     legs = [
         {"id": "A", "odds_place": 5.0, "p": 0.4},
         {"id": "B", "place_odds": 6.0, "probability": 0.3},
@@ -36,9 +35,7 @@
     assert "C" in caplog.text
 
 
-def test_estimate_sp_ev_returns_none_when_insufficient(
-    caplog: pytest.LogCaptureFixture,
-) -> None:
+def test_estimate_sp_ev_returns_none_when_insufficient(caplog: pytest.LogCaptureFixture) -> None:
     legs = [
         {"id": "A", "odds_place": 5.0, "p": 0.4},
         {"id": "B", "odds": 3.5},
@@ -97,7 +94,7 @@
 def test_compute_overround_cap_other_disciplines() -> None:
     cap = runner_chain.compute_overround_cap("Trot Attelé", 12)
     assert cap == pytest.approx(1.30)
-
+    
 
 def test_compute_overround_cap_detects_handicap_from_course_label() -> None:
     cap = runner_chain.compute_overround_cap(
@@ -126,181 +123,165 @@
 
 def test_compute_overround_cap_handles_accents() -> None:
     cap = runner_chain.compute_overround_cap("Handicap de Plât", "14 partants")
-    assert cap == pytest.approx(1.25)
+    assert cap == pytest.approx(1.25) 
 
 
 def test_validate_exotics_with_simwrapper_filters_and_alert(monkeypatch):
     def fake_eval(tickets, bankroll, calibration=None, allow_heuristic=True):
-        if tickets[0]["id"] == "fail":
+        if tickets[0]['id'] == 'fail':
             return {
-                "ev_ratio": 0.1,
-                "roi": 0.05,
-                "payout_expected": 5.0,
-                "sharpe": 0.2,
-                "notes": [],
-                "requirements": [],
+                'ev_ratio': 0.1,
+                'roi': 0.05,
+                'payout_expected': 5.0,
+                'sharpe': 0.2,
+                'notes': [],
+                'requirements': []
             }
         return {
-            "ev_ratio": 0.6,
-            "roi": 0.8,
-            "payout_expected": 25.0,
-            "sharpe": 0.2,
-            "notes": [],
-            "requirements": [],
-        }
-
-    monkeypatch.setattr(runner_chain, "evaluate_combo", fake_eval)
+            'ev_ratio': 0.6,
+            'roi': 0.8,
+            'payout_expected': 25.0,
+            'sharpe': 0.2,
+            'notes': [],
+            'requirements': []
+        }
+
+    monkeypatch.setattr(runner_chain, 'evaluate_combo', fake_eval)
 
     exotics = [
-        [{"id": "fail", "p": 0.5, "odds": 2.0, "stake": 1.0}],
-        [{"id": "ok", "p": 0.5, "odds": 2.0, "stake": 1.0}],
+        [{'id': 'fail', 'p': 0.5, 'odds': 2.0, 'stake': 1.0}],
+        [{'id': 'ok', 'p': 0.5, 'odds': 2.0, 'stake': 1.0}],
     ]
 
     tickets, info = runner_chain.validate_exotics_with_simwrapper(exotics, bankroll=5)
     assert len(tickets) == 1
-    assert tickets[0]["flags"] == ["ALERTE_VALUE"]
-    assert info["flags"]["combo"] is True
-    assert info["decision"] == "accept"
+    assert tickets[0]['flags'] == ['ALERTE_VALUE']
+    assert info['flags']['combo'] is True
+    assert info['decision'] == 'accept'
 
 
 def test_validate_exotics_with_simwrapper_rejects_low_payout(monkeypatch):
     def fake_eval(tickets, bankroll, calibration=None, allow_heuristic=True):
         return {
-            "ev_ratio": 0.8,
-            "roi": 0.7,
-            "payout_expected": 5.0,
-            "sharpe": 0.7,
-            "notes": [],
-            "requirements": [],
-        }
-
-    monkeypatch.setattr(runner_chain, "evaluate_combo", fake_eval)
+            'ev_ratio': 0.8,
+            'roi': 0.7,
+            'payout_expected': 5.0,
+            'sharpe': 0.7,
+            'notes': [],
+            'requirements': []
+        }
+
+    monkeypatch.setattr(runner_chain, 'evaluate_combo', fake_eval)
 
     tickets, info = runner_chain.validate_exotics_with_simwrapper(
-        [[{"id": "low", "p": 0.5, "odds": 2.0, "stake": 1.0}]],
+        [[{'id': 'low', 'p': 0.5, 'odds': 2.0, 'stake': 1.0}]],
         bankroll=10,
         payout_min=10.0,
     )
 
     assert tickets == []
-    assert "payout_expected_below_accept_threshold" in info["flags"]["reasons"]["combo"]
-    assert info["flags"]["combo"] is False
-    assert info["decision"] == "reject:payout_expected_below_accept_threshold"
+    assert 'payout_expected_below_accept_threshold' in info['flags']['reasons']['combo']
+    assert info['flags']['combo'] is False
+    assert info['decision'] == 'reject:payout_expected_below_accept_threshold'
 
 
 def test_validate_exotics_with_simwrapper_caps_best_and_alert(monkeypatch):
     results = {
-        "a": {
-            "ev_ratio": 0.6,
-            "roi": 0.7,
-            "payout_expected": 30.0,
-            "sharpe": 0.6,
-            "notes": [],
-            "requirements": [],
-        },
-        "b": {
-            "ev_ratio": 0.8,
-            "roi": 0.9,
-            "payout_expected": 35.0,
-            "sharpe": 0.8,
-            "notes": [],
-            "requirements": [],
-        },
+        'a': {'ev_ratio': 0.6, 'roi': 0.7, 'payout_expected': 30.0, 'sharpe': 0.6, 'notes': [], 'requirements': []},
+        'b': {'ev_ratio': 0.8, 'roi': 0.9, 'payout_expected': 35.0, 'sharpe': 0.8, 'notes': [], 'requirements': []},
     }
 
     def fake_eval(tickets, bankroll, calibration=None, allow_heuristic=True):
-        return results[tickets[0]["id"]]
-
-    monkeypatch.setattr(runner_chain, "evaluate_combo", fake_eval)
+        return results[tickets[0]['id']]
+
+    monkeypatch.setattr(runner_chain, 'evaluate_combo', fake_eval)
 
     exotics = [
-        [{"id": "a", "p": 0.5, "odds": 2.0, "stake": 1.0}],
-        [{"id": "b", "p": 0.5, "odds": 2.0, "stake": 1.0}],
+        [{'id': 'a', 'p': 0.5, 'odds': 2.0, 'stake': 1.0}],
+        [{'id': 'b', 'p': 0.5, 'odds': 2.0, 'stake': 1.0}],
     ]
 
     tickets, info = runner_chain.validate_exotics_with_simwrapper(exotics, bankroll=5)
     assert len(tickets) == 1
-    assert tickets[0]["legs"] == ["b"]
-    assert tickets[0]["flags"] == ["ALERTE_VALUE"]
-    assert info["flags"]["combo"] is True
-    assert info["flags"]["ALERTE_VALUE"] is True
+    assert tickets[0]['legs'] == ['b']
+    assert tickets[0]['flags'] == ['ALERTE_VALUE']
+    assert info['flags']['combo'] is True
+    assert info['flags']['ALERTE_VALUE'] is True
 
 
 def test_validate_exotics_with_simwrapper_skips_unreliable(monkeypatch):
     def fake_eval(tickets, bankroll, calibration=None, allow_heuristic=True):
         return {
-            "ev_ratio": 0.6,
-            "roi": 0.6,
-            "payout_expected": 30.0,
-            "sharpe": 0.6,
-            "notes": ["combo_probabilities_unreliable"],
-            "requirements": [],
-        }
-
-    monkeypatch.setattr(runner_chain, "evaluate_combo", fake_eval)
+            'ev_ratio': 0.6,
+            'roi': 0.6,
+            'payout_expected': 30.0,
+            'sharpe': 0.6,
+            'notes': ['combo_probabilities_unreliable'],
+            'requirements': []
+        }
+
+    monkeypatch.setattr(runner_chain, 'evaluate_combo', fake_eval)
 
     tickets, info = runner_chain.validate_exotics_with_simwrapper(
-        [[{"id": "unsafe", "p": 0.5, "odds": 2.0, "stake": 1.0}]],
+        [[{'id': 'unsafe', 'p': 0.5, 'odds': 2.0, 'stake': 1.0}]],
         bankroll=5,
         sharpe_min=0.5,
     )
 
     assert tickets == []
-    assert "probabilities_unreliable" in info["flags"]["reasons"]["combo"]
-    assert "combo_probabilities_unreliable" in info["notes"]
+    assert 'probabilities_unreliable' in info['flags']['reasons']['combo']
+    assert 'combo_probabilities_unreliable' in info['notes']
 
 
 def test_validate_exotics_with_simwrapper_rejects_low_sharpe(monkeypatch):
     def fake_eval(tickets, bankroll, calibration=None, allow_heuristic=True):
         return {
-            "ev_ratio": 0.7,
-            "roi": 0.8,
-            "payout_expected": 30.0,
-            "sharpe": 0.3,
-            "notes": [],
-            "requirements": [],
-        }
-
-    monkeypatch.setattr(runner_chain, "evaluate_combo", fake_eval)
+            'ev_ratio': 0.7,
+            'roi': 0.8,
+            'payout_expected': 30.0,
+            'sharpe': 0.3,
+            'notes': [],
+            'requirements': []
+        }
+
+    monkeypatch.setattr(runner_chain, 'evaluate_combo', fake_eval)
 
     tickets, info = runner_chain.validate_exotics_with_simwrapper(
-        [[{"id": "low_sharpe", "p": 0.5, "odds": 2.0, "stake": 1.0}]],
+        [[{'id': 'low_sharpe', 'p': 0.5, 'odds': 2.0, 'stake': 1.0}]],
         bankroll=10,
         sharpe_min=0.5,
     )
 
     assert tickets == []
-    assert "sharpe_below_threshold" in info["flags"]["reasons"]["combo"]
+    assert 'sharpe_below_threshold' in info['flags']['reasons']['combo']
 
 
 def test_validate_exotics_with_simwrapper_logs_rejected_status(monkeypatch, caplog):
     def fake_eval(tickets, bankroll, calibration=None, allow_heuristic=True):
         return {
-            "status": "KO",
-            "notes": [],
-        }
-
-    monkeypatch.setattr(runner_chain, "evaluate_combo", fake_eval)
+            'status': 'KO',
+            'notes': [],
+        }
+
+    monkeypatch.setattr(runner_chain, 'evaluate_combo', fake_eval)
 
     caplog.set_level(logging.WARNING)
 
     tickets, info = runner_chain.validate_exotics_with_simwrapper(
-        [[{"id": "bad_combo", "p": 0.4, "odds": 3.0, "stake": 1.0}]],
+        [[{'id': 'bad_combo', 'p': 0.4, 'odds': 3.0, 'stake': 1.0}]],
         bankroll=10,
     )
 
     assert tickets == []
-    assert info["flags"]["combo"] is False
-    assert any(
-        reason.startswith("status_") for reason in info["flags"]["reasons"]["combo"]
-    )
-
-
-def test_trigger_phase_result_missing_arrivee(
-    tmp_path: Path, caplog: pytest.LogCaptureFixture
-) -> None:
+    assert info['flags']['combo'] is False
+    assert any(reason.startswith('status_') for reason in info['flags']['reasons']['combo'])
+
+
+def test_trigger_phase_result_missing_arrivee(tmp_path: Path, caplog: pytest.LogCaptureFixture) -> None:
     payload = _build_payload("RESULT")
-    runner_chain._trigger_phase(
+    caplog.set_level(logging.ERROR)
+
+    runner_script._trigger_phase(
         payload,
         snap_dir=tmp_path,
         analysis_dir=tmp_path,
@@ -330,9 +311,7 @@
     assert any("Arrivée absente" in record.message for record in caplog.records)
 
 
-def test_trigger_phase_result_with_arrivee(
-    tmp_path: Path, caplog: pytest.LogCaptureFixture
-) -> None:
+def test_trigger_phase_result_with_arrivee(tmp_path: Path, caplog: pytest.LogCaptureFixture) -> None:
     payload = _build_payload("RESULT")
     race_dir = tmp_path / "R1C2"
     race_dir.mkdir(parents=True, exist_ok=True)
@@ -341,7 +320,7 @@
 
     caplog.set_level(logging.INFO)
 
-    runner_chain._trigger_phase(
+    runner_script._trigger_phase(
         payload,
         snap_dir=tmp_path,
         analysis_dir=tmp_path,
@@ -361,47 +340,27 @@
     assert not any("Arrivée absente" in record.message for record in caplog.records)
 
 
+
 def test_export_tracking_csv_line(tmp_path):
-    path = tmp_path / "track.csv"
-    meta = {
-        "reunion": "R1",
-        "course": "C1",
-        "hippodrome": "X",
-        "date": "2024-01-01",
-        "discipline": "plat",
-        "partants": 8,
+    path = tmp_path / 'track.csv'
+    meta = {'reunion': 'R1', 'course': 'C1', 'hippodrome': 'X', 'date': '2024-01-01', 'discipline': 'plat', 'partants': 8}
+    tickets = [{'stake': 2.0, 'p': 0.4}, {'stake': 1.0, 'p': 0.3}]
+    stats = {
+        'ev_sp': 0.3,
+        'ev_global': 0.6,
+        'roi_sp': 0.2,
+        'roi_global': 0.5,
+        'risk_of_ruin': 0.1,
+        'clv_moyen': 0.0,
+        'model': 'M',
+        'prob_implicite_panier': 0.55,
+        'roi_reel': 0.45,
+        'sharpe': 0.8,
+        'drift_sign': 1,
     }
-    tickets = [{"stake": 2.0, "p": 0.4}, {"stake": 1.0, "p": 0.3}]
-    stats = {
-        "ev_sp": 0.3,
-        "ev_global": 0.6,
-        "roi_sp": 0.2,
-        "roi_global": 0.5,
-        "risk_of_ruin": 0.1,
-        "clv_moyen": 0.0,
-        "model": "M",
-        "prob_implicite_panier": 0.55,
-        "roi_reel": 0.45,
-        "sharpe": 0.8,
-        "drift_sign": 1,
-    }
 
     runner_chain.export_tracking_csv_line(str(path), meta, tickets, stats, alerte=True)
 
-<<<<<<< HEAD
-    lines = path.read_text(encoding="utf-8").splitlines()
-    header = lines[0].split(";")
-    assert header[-1] == "ALERTE_VALUE"
-    assert {
-        "prob_implicite_panier",
-        "ev_simulee_post_arrondi",
-        "roi_simule",
-        "roi_reel",
-        "sharpe",
-        "drift_sign",
-    } <= set(header)
-    assert lines[1].split(";")[-1] == "ALERTE_VALUE"
-=======
     lines = path.read_text(encoding='utf-8').splitlines()
     header = lines[0].split(';')
     assert header[-1] == 'ALERTE_VALUE'
@@ -410,5 +369,4 @@
     values = dict(zip(header, lines[1].split(';')))
     assert values['ALERTE_VALUE'] == 'ALERTE_VALUE'
     assert values['nb_tickets'] == '2'
-    assert float(values['expected_gross_return_eur']) == pytest.approx(3.6)
->>>>>>> 812ee6fd
+    assert float(values['expected_gross_return_eur']) == pytest.approx(3.6)